import { useState, useEffect } from 'react';
import Link from 'next/link';
import { useNetwork } from '../contexts/NetworkContext';
import { SUPPORTED_NETWORKS, ChainId } from '../config/networks';
import { NetworkIndicator } from './NetworkIndicator';
import { ConnectButton } from './ConnectButton';

export function Header() {
  const { chainId, isConnected, switchNetwork } = useNetwork();
  const [mounted, setMounted] = useState(false);
  const [showNetworkMenu, setShowNetworkMenu] = useState(false);
<<<<<<< HEAD
  const [showMobileMenu, setShowMobileMenu] = useState(false);
  const router = useRouter();
  const [address, setAddress] = useState<string | null>(null);
  const [isMobile, setIsMobile] = useState(false);

  useEffect(() => {
    if (typeof window !== 'undefined') {
      setMounted(true);
      // Check for mobile device
      setIsMobile(/Android|webOS|iPhone|iPad|iPod|BlackBerry|IEMobile|Opera Mini/i.test(navigator.userAgent));
      
      // Check connection status on page load and after returning from MetaMask
      const checkInitialConnection = async () => {
        if (window.ethereum) {
          try {
            const accounts = await window.ethereum.request<string[]>({
              method: 'eth_accounts'
            });
            handleAccountsChanged(accounts as string[]);
            
            // Also check chain ID
            const chainId = await window.ethereum.request({
              method: 'eth_chainId'
            });
            handleChainChanged(chainId as string);
          } catch (error) {
            console.error('Error checking initial connection:', error);
          }
        }
      };
      
      checkInitialConnection();
    }
  }, []);

  const handleAccountsChanged = (accounts: string[]) => {
    setIsConnected(Array.isArray(accounts) && accounts.length > 0);
    setAddress(accounts && accounts.length > 0 ? accounts[0] : null);
  };

  const handleChainChanged = (chainId: string) => {
    setChainId(parseInt(chainId, 16));
  };

  const connectWallet = async () => {
    if (typeof window === 'undefined') return;
    
    try {
      if (window.ethereum) {
        try {
          // First try to enable the ethereum provider
          const accounts = await window.ethereum.request<string[]>({
            method: 'eth_requestAccounts'
          });
          
          if (accounts && accounts.length > 0) {
            handleAccountsChanged(accounts as string[]);
            return; // Successfully connected
          }
        } catch (error: any) {
          console.error('Error requesting accounts:', error);
          // If user rejected or there was an error, try deep linking on mobile
          if (isMobile) {
            const currentUrl = encodeURIComponent(window.location.href);
            // Use WalletConnect format for better mobile handling
            const metamaskAppDeepLink = `https://metamask.app.link/wc?url=${currentUrl}`;
            window.location.href = metamaskAppDeepLink;
          }
        }
      } else if (isMobile) {
        // Mobile device without MetaMask
        const currentUrl = encodeURIComponent(window.location.href);
        const metamaskAppDeepLink = `https://metamask.app.link/wc?url=${currentUrl}`;
        window.location.href = metamaskAppDeepLink;
      } else {
        // Desktop without MetaMask
        window.open('https://metamask.io/download/', '_blank');
      }
    } catch (error) {
      console.error('Error connecting wallet:', error);
    }
  };

  const disconnect = async () => {
    if (window.ethereum) {
      try {
        await window.ethereum.request({
          method: 'eth_logout'
        });
        setIsConnected(false);
        setAddress(null);
      } catch (error) {
        console.error('Error disconnecting wallet:', error);
      }
    }
  };

  const switchNetwork = async (chainId: ChainId) => {
    if (!window.ethereum) return;

    const network = SUPPORTED_NETWORKS[chainId];
    if (!network) return;
=======

  useEffect(() => {
    setMounted(true);
  }, []);

  if (!mounted) return null;
>>>>>>> 40aa0848

  const handleNetworkSwitch = async (networkId: number) => {
    try {
      await switchNetwork(networkId);
      setShowNetworkMenu(false);
    } catch (error) {
      console.error('Failed to switch network:', error);
    }
  };

  const currentNetwork = chainId ? SUPPORTED_NETWORKS[chainId as ChainId] : null;

  // Check connection status whenever the component mounts or window.ethereum changes
  useEffect(() => {
    if (mounted && typeof window !== 'undefined') {
      const checkConnection = async () => {
        if (window.ethereum) {
          try {
            const accounts = await window.ethereum.request<string[]>({
              method: 'eth_accounts'
            });
            handleAccountsChanged(accounts as string[]);

            // Also check chain ID after connection
            const chainId = await window.ethereum.request({
              method: 'eth_chainId'
            });
            handleChainChanged(chainId as string);
          } catch (error) {
            console.error('Error checking connection:', error);
          }
        }
      };
      
      checkConnection();
      
      // Set up event listeners
      if (window.ethereum) {
        const handleAccountsChangedCallback = (...args: unknown[]) => {
          const accounts = args[0] as string[];
          handleAccountsChanged(accounts);
        };
        const handleChainChangedCallback = (...args: unknown[]) => {
          const chainId = args[0] as string;
          handleChainChanged(chainId);
        };
        
        window.ethereum.on('accountsChanged', handleAccountsChangedCallback);
        window.ethereum.on('chainChanged', handleChainChangedCallback);
        
        return () => {
          window.ethereum?.removeListener('accountsChanged', handleAccountsChangedCallback);
          window.ethereum?.removeListener('chainChanged', handleChainChangedCallback);
        };
      }
    }
  }, [mounted]);

  // Don't render anything until mounted
  if (!mounted) return null;

  return (
    <header className="bg-gray-800 border-b border-gray-700">
      <div className="container mx-auto px-4">
        <div className="flex justify-between items-center h-16">
          {/* Logo and Navigation */}
          <div className="flex items-center gap-8">
            <Link href="/" className="text-xl font-bold text-white">
              TokenHub.dev
            </Link>
            <nav className="hidden md:flex items-center gap-4">
              <Link href="/" className="text-sm text-gray-300 hover:text-white">
                Home
              </Link>
              <Link href="/admin" className="text-sm text-gray-300 hover:text-white">
                Admin
              </Link>
              <Link href="/presale" className="text-sm text-gray-300 hover:text-white">
                Presale
              </Link>
            </nav>
          </div>

          {/* Network Selection and Connect Button */}
          <div className="flex items-center gap-4">
            <div className="relative">
              <button
                onClick={() => setShowNetworkMenu(!showNetworkMenu)}
                className="flex items-center gap-2 px-3 py-1.5 text-sm text-gray-300 hover:text-white rounded-md bg-gray-700 hover:bg-gray-600"
              >
                <NetworkIndicator chainId={chainId || 1} />
                <span className="hidden sm:inline">
                  {currentNetwork ? currentNetwork.name : 'Select Network'}
                </span>
              </button>

              {showNetworkMenu && (
                <div className="absolute right-0 mt-2 w-48 rounded-md shadow-lg bg-gray-800 border border-gray-700 z-10">
                  <div className="py-1">
                    {Object.entries(SUPPORTED_NETWORKS).map(([id, network]) => (
                      <button
                        key={id}
                        onClick={() => handleNetworkSwitch(Number(id))}
                        className="w-full px-4 py-2 text-sm text-left text-gray-300 hover:bg-gray-700 hover:text-white"
                      >
                        {network.name}
                      </button>
                    ))}
                  </div>
                </div>
              )}
            </div>
<<<<<<< HEAD
            
            {/* Connect Wallet Button */}
            <div className="flex items-center gap-4">
              {isConnected ? (
                <button
                  onClick={disconnect}
                  className="btn-blue-outline"
                >
                  Disconnect {address?.slice(0, 6)}...{address?.slice(-4)}
                </button>
              ) : (
                <button
                  onClick={connectWallet}
                  className="btn-blue"
                >
                  <span className="flex items-center gap-2">
                    <span>Connect Wallet</span>
                    {isMobile && !window.ethereum && (
                      <span className="text-xs opacity-75">(Open in MetaMask)</span>
                    )}
                  </span>
                </button>
              )}
            </div>
=======
>>>>>>> 40aa0848

            <ConnectButton />
          </div>
        </div>
      </div>
    </header>
  );
}<|MERGE_RESOLUTION|>--- conflicted
+++ resolved
@@ -1,15 +1,19 @@
-import { useState, useEffect } from 'react';
+import { useEffect, useState } from 'react';
+import { useNetwork } from '../contexts/NetworkContext';
+import { NetworkIndicator } from './NetworkIndicator';
 import Link from 'next/link';
-import { useNetwork } from '../contexts/NetworkContext';
-import { SUPPORTED_NETWORKS, ChainId } from '../config/networks';
-import { NetworkIndicator } from './NetworkIndicator';
-import { ConnectButton } from './ConnectButton';
-
-export function Header() {
-  const { chainId, isConnected, switchNetwork } = useNetwork();
+import { useRouter } from 'next/router';
+import { ChainId, SUPPORTED_NETWORKS } from '../config/networks';
+
+interface HeaderProps {
+  className?: string;
+}
+
+export function Header({ className = '' }: HeaderProps) {
+  const { chainId, setChainId } = useNetwork();
   const [mounted, setMounted] = useState(false);
+  const [isConnected, setIsConnected] = useState(false);
   const [showNetworkMenu, setShowNetworkMenu] = useState(false);
-<<<<<<< HEAD
   const [showMobileMenu, setShowMobileMenu] = useState(false);
   const router = useRouter();
   const [address, setAddress] = useState<string | null>(null);
@@ -112,25 +116,46 @@
 
     const network = SUPPORTED_NETWORKS[chainId];
     if (!network) return;
-=======
-
-  useEffect(() => {
-    setMounted(true);
-  }, []);
-
-  if (!mounted) return null;
->>>>>>> 40aa0848
-
-  const handleNetworkSwitch = async (networkId: number) => {
+
     try {
-      await switchNetwork(networkId);
-      setShowNetworkMenu(false);
-    } catch (error) {
-      console.error('Failed to switch network:', error);
-    }
-  };
-
-  const currentNetwork = chainId ? SUPPORTED_NETWORKS[chainId as ChainId] : null;
+      await window.ethereum.request({
+        method: 'wallet_switchEthereumChain',
+        params: [{ chainId: `0x${chainId.toString(16)}` }],
+      });
+    } catch (switchError: any) {
+      // This error code indicates that the chain has not been added to MetaMask
+      if (switchError.code === 4902) {
+        try {
+          await window.ethereum.request({
+            method: 'wallet_addEthereumChain',
+            params: [
+              {
+                chainId: `0x${chainId.toString(16)}`,
+                chainName: network.name,
+                nativeCurrency: {
+                  name: network.currency,
+                  symbol: network.currency,
+                  decimals: 18,
+                },
+                rpcUrls: [network.rpcUrl],
+                blockExplorerUrls: [network.explorerUrl],
+              },
+            ],
+          });
+        } catch (addError) {
+          console.error('Error adding network:', addError);
+        }
+      }
+    }
+  };
+
+  const navLinks = [
+    { href: '/', label: 'Home' },
+    { href: '/v1', label: 'V1' },
+    { href: '/v2', label: 'V2' },
+    { href: '/presale', label: 'Presale' },
+    { href: '/admin', label: 'Admin' }
+  ];
 
   // Check connection status whenever the component mounts or window.ethereum changes
   useEffect(() => {
@@ -182,48 +207,83 @@
   if (!mounted) return null;
 
   return (
-    <header className="bg-gray-800 border-b border-gray-700">
+    <header className={`bg-background-secondary border-b border-border ${className}`}>
       <div className="container mx-auto px-4">
         <div className="flex justify-between items-center h-16">
-          {/* Logo and Navigation */}
-          <div className="flex items-center gap-8">
-            <Link href="/" className="text-xl font-bold text-white">
-              TokenHub.dev
+          <div className="flex items-center space-x-8">
+            <Link href="/" className="flex items-center">
+              <h1 className="text-2xl font-bold text-white">
+                TokenHub<span className="text-blue-500">.dev</span>
+              </h1>
             </Link>
-            <nav className="hidden md:flex items-center gap-4">
-              <Link href="/" className="text-sm text-gray-300 hover:text-white">
-                Home
-              </Link>
-              <Link href="/admin" className="text-sm text-gray-300 hover:text-white">
-                Admin
-              </Link>
-              <Link href="/presale" className="text-sm text-gray-300 hover:text-white">
-                Presale
-              </Link>
-            </nav>
+
+            {/* Desktop Navigation */}
+            <div className="hidden md:flex items-center">
+              <div className="relative">
+                <button
+                  onClick={() => setShowMobileMenu(!showMobileMenu)}
+                  className="px-3 py-2 rounded-md text-sm font-medium text-gray-300 hover:bg-gray-700 hover:text-white flex items-center"
+                >
+                  <span>Token Factory</span>
+                  <svg className="w-4 h-4 ml-1" fill="none" stroke="currentColor" viewBox="0 0 24 24">
+                    <path strokeLinecap="round" strokeLinejoin="round" strokeWidth={2} d="M19 9l-7 7-7-7" />
+                  </svg>
+                </button>
+
+                {showMobileMenu && (
+                  <div className="absolute left-0 mt-2 w-48 rounded-md shadow-lg bg-gray-700 ring-1 ring-black ring-opacity-5">
+                    <div className="py-1" role="menu">
+                      {navLinks.map((link) => (
+                        <Link
+                          key={link.href}
+                          href={link.href}
+                          onClick={() => setShowMobileMenu(false)}
+                          className={`block px-4 py-2 text-sm ${
+                            router.pathname === link.href
+                              ? 'bg-gray-600 text-white'
+                              : 'text-gray-300 hover:bg-gray-600'
+                          }`}
+                        >
+                          {link.label}
+                        </Link>
+                      ))}
+                    </div>
+                  </div>
+                )}
+              </div>
+            </div>
           </div>
 
-          {/* Network Selection and Connect Button */}
-          <div className="flex items-center gap-4">
-            <div className="relative">
+          <div className="flex items-center space-x-4">
+            {/* Network Switcher */}
+            <div className="relative z-50">
               <button
                 onClick={() => setShowNetworkMenu(!showNetworkMenu)}
-                className="flex items-center gap-2 px-3 py-1.5 text-sm text-gray-300 hover:text-white rounded-md bg-gray-700 hover:bg-gray-600"
+                className="flex items-center space-x-2 px-3 py-2 rounded-md bg-gray-700 hover:bg-gray-600 text-white"
               >
-                <NetworkIndicator chainId={chainId || 1} />
-                <span className="hidden sm:inline">
-                  {currentNetwork ? currentNetwork.name : 'Select Network'}
-                </span>
+                {mounted && chainId && (
+                  <NetworkIndicator chainId={chainId} />
+                )}
+                <svg className="w-4 h-4" fill="none" stroke="currentColor" viewBox="0 0 24 24">
+                  <path strokeLinecap="round" strokeLinejoin="round" strokeWidth={2} d="M19 9l-7 7-7-7" />
+                </svg>
               </button>
 
               {showNetworkMenu && (
-                <div className="absolute right-0 mt-2 w-48 rounded-md shadow-lg bg-gray-800 border border-gray-700 z-10">
-                  <div className="py-1">
+                <div className="absolute right-0 mt-2 w-48 rounded-md shadow-lg bg-gray-700 ring-1 ring-black ring-opacity-5">
+                  <div className="py-1" role="menu">
                     {Object.entries(SUPPORTED_NETWORKS).map(([id, network]) => (
                       <button
                         key={id}
-                        onClick={() => handleNetworkSwitch(Number(id))}
-                        className="w-full px-4 py-2 text-sm text-left text-gray-300 hover:bg-gray-700 hover:text-white"
+                        onClick={() => {
+                          switchNetwork(Number(id) as ChainId);
+                          setShowNetworkMenu(false);
+                        }}
+                        className={`block w-full text-left px-4 py-2 text-sm ${
+                          Number(id) === chainId
+                            ? 'bg-gray-600 text-white'
+                            : 'text-gray-300 hover:bg-gray-600'
+                        }`}
                       >
                         {network.name}
                       </button>
@@ -232,7 +292,6 @@
                 </div>
               )}
             </div>
-<<<<<<< HEAD
             
             {/* Connect Wallet Button */}
             <div className="flex items-center gap-4">
@@ -257,10 +316,22 @@
                 </button>
               )}
             </div>
-=======
->>>>>>> 40aa0848
-
-            <ConnectButton />
+
+            {/* Mobile Menu Button */}
+            <div className="md:hidden">
+              <button
+                onClick={() => setShowMobileMenu(!showMobileMenu)}
+                className="text-gray-300 hover:text-white"
+              >
+                <svg className="h-6 w-6" fill="none" viewBox="0 0 24 24" stroke="currentColor">
+                  {showMobileMenu ? (
+                    <path strokeLinecap="round" strokeLinejoin="round" strokeWidth={2} d="M6 18L18 6M6 6l12 12" />
+                  ) : (
+                    <path strokeLinecap="round" strokeLinejoin="round" strokeWidth={2} d="M4 6h16M4 12h16M4 18h16" />
+                  )}
+                </svg>
+              </button>
+            </div>
           </div>
         </div>
       </div>
