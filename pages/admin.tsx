import { useState, useEffect } from 'react';
import { Header } from '../components/Header';
<<<<<<< HEAD
import Head from 'next/head';
import { BrowserProvider } from 'ethers';
import { useNetwork } from '../contexts/NetworkContext';
import TokenVersionSwitcher from '../components/TokenVersionSwitcher';

export default function AdminPage() {
  const [isConnected, setIsConnected] = useState(false);
  const [provider, setProvider] = useState<BrowserProvider | null>(null);
  const { chainId } = useNetwork();
  const [factoryAddresses, setFactoryAddresses] = useState<{v1?: string, v2?: string}>({});

  useEffect(() => {
    const initProvider = async () => {
      if (window.ethereum) {
        try {
          const accounts = await window.ethereum.request({
            method: 'eth_accounts'
          });
          const isConnected = Array.isArray(accounts) && accounts.length > 0;
          setIsConnected(isConnected);

          if (isConnected) {
            const provider = new BrowserProvider(window.ethereum);
            setProvider(provider);
          }

          window.ethereum.on('accountsChanged', handleAccountsChanged);
          return () => {
            window.ethereum?.removeListener('accountsChanged', handleAccountsChanged);
          };
        } catch (error) {
          console.error('Error initializing provider:', error);
        }
      }
    };

    initProvider();
  }, []);

  const handleAccountsChanged = (accounts: unknown) => {
    const isConnected = Array.isArray(accounts) && accounts.length > 0;
    setIsConnected(isConnected);
    if (!isConnected) {
      setProvider(null);
    }
  };

  useEffect(() => {
    if (isConnected && window.ethereum) {
      const provider = new BrowserProvider(window.ethereum);
      setProvider(provider);
    }
  }, [isConnected]);
=======
import { Card } from '../components/ui/card';
import { Toast } from '../components/ui/Toast';
import { Spinner } from '../components/ui/Spinner';
import TokenFactoryV1 from '../contracts/abi/TokenFactory_v1.1.0.json';
import TokenFactoryV2 from '../contracts/abi/TokenFactory_v2.1.0.json';
import TokenAdmin from '../components/TokenAdmin';
import TokenAdminV2 from '../components/TokenAdminV2';
import { getNetworkContractAddress } from '../config/contracts';
import Head from 'next/head';

interface ToastMessage {
  type: 'success' | 'error';
  message: string;
}

export default function AdminPage() {
  const { isConnected, provider, chainId } = useNetwork();
  const [isLoading, setIsLoading] = useState(true);
  const [toast, setToast] = useState<ToastMessage | null>(null);
  const [walletAddress, setWalletAddress] = useState<string>();

  useEffect(() => {
    const getWalletAddress = async () => {
      if (isConnected && provider) {
        try {
          const signer = await provider.getSigner();
          const address = await signer.getAddress();
          setWalletAddress(address);
        } catch (error) {
          console.error("Error getting wallet address:", error);
        }
      }
    };

    getWalletAddress();
  }, [isConnected, provider]);

  const showToast = (type: 'success' | 'error', message: string) => {
    setToast({ type, message });
    setTimeout(() => setToast(null), 5000);
  };

  if (!isConnected) {
    return (
      <div className="min-h-screen bg-gray-900">
        <Head>
          <title>TokenHub.dev - Admin Panel</title>
          <meta name="description" content="TokenHub.dev admin panel for factory management" />
          <link rel="icon" href="/favicon.ico" />
        </Head>
        
        <Header />
        
        <main className="container mx-auto px-4 py-8">
          <div className="max-w-4xl mx-auto">
            <Card className="bg-gray-800 border-gray-700">
              <div className="p-6 text-center text-gray-400">
                Please connect your wallet to access the admin panel
              </div>
            </Card>
          </div>
        </main>
      </div>
    );
  }
>>>>>>> 40aa0848

  return (
    <div className="min-h-screen bg-gray-900">
      <Head>
        <title>TokenHub.dev - Admin Panel</title>
        <meta name="description" content="Manage token factory settings and configurations" />
        <link rel="icon" href="/favicon.ico" />
      </Head>
      
      <Header />
      
      <main className="container mx-auto px-4 py-8">
<<<<<<< HEAD
        <div className="max-w-4xl mx-auto space-y-8">
          <div className="bg-gray-800 border border-gray-700 rounded-lg p-6">
            <h1 className="text-xl font-bold text-white mb-4">Token Management</h1>
            <TokenVersionSwitcher 
              isConnected={isConnected} 
              provider={provider}
            />
          </div>

          {/* Factory Management section will be added here in the future */}
=======
        <div className="max-w-4xl mx-auto space-y-6">
          <div className="flex justify-between items-center">
            <h1 className="text-2xl font-bold text-white">Factory Admin Panel</h1>
            <p className="text-sm text-gray-400">Manage token factory settings and configurations</p>
          </div>

          {/* Token Management */}
          <div className="space-y-4">
            <h2 className="text-xl font-semibold text-white">Token Management</h2>
            <div className="space-y-4">
              <TokenAdmin isConnected={isConnected} address={walletAddress} />
              <TokenAdminV2 isConnected={isConnected} address={walletAddress} />
            </div>
          </div>
>>>>>>> 40aa0848
        </div>
      </main>

      {toast && (
        <Toast
          type={toast.type}
          message={toast.message}
          onClose={() => setToast(null)}
        />
      )}
    </div>
  );
} <|MERGE_RESOLUTION|>--- conflicted
+++ resolved
@@ -1,175 +1,61 @@
-import { useState, useEffect } from 'react';
+import { useEffect, useState } from 'react';
+import { useNetwork } from '../contexts/NetworkContext';
 import { Header } from '../components/Header';
-<<<<<<< HEAD
 import Head from 'next/head';
-import { BrowserProvider } from 'ethers';
-import { useNetwork } from '../contexts/NetworkContext';
-import TokenVersionSwitcher from '../components/TokenVersionSwitcher';
+import { BrowserProvider, Contract } from 'ethers';
+import FactoryOwnerControls from '../components/FactoryOwnerControls';
 
 export default function AdminPage() {
+  const { chainId } = useNetwork();
   const [isConnected, setIsConnected] = useState(false);
-  const [provider, setProvider] = useState<BrowserProvider | null>(null);
-  const { chainId } = useNetwork();
-  const [factoryAddresses, setFactoryAddresses] = useState<{v1?: string, v2?: string}>({});
 
   useEffect(() => {
-    const initProvider = async () => {
+    const checkConnection = async () => {
       if (window.ethereum) {
         try {
-          const accounts = await window.ethereum.request({
+          const accounts = await window.ethereum.request<string[]>({
             method: 'eth_accounts'
           });
-          const isConnected = Array.isArray(accounts) && accounts.length > 0;
-          setIsConnected(isConnected);
-
-          if (isConnected) {
-            const provider = new BrowserProvider(window.ethereum);
-            setProvider(provider);
-          }
-
-          window.ethereum.on('accountsChanged', handleAccountsChanged);
-          return () => {
-            window.ethereum?.removeListener('accountsChanged', handleAccountsChanged);
-          };
+          setIsConnected(Array.isArray(accounts) && accounts.length > 0);
         } catch (error) {
-          console.error('Error initializing provider:', error);
+          console.error('Error checking connection:', error);
         }
       }
     };
-
-    initProvider();
+    
+    checkConnection();
   }, []);
 
-  const handleAccountsChanged = (accounts: unknown) => {
-    const isConnected = Array.isArray(accounts) && accounts.length > 0;
-    setIsConnected(isConnected);
-    if (!isConnected) {
-      setProvider(null);
-    }
-  };
-
-  useEffect(() => {
-    if (isConnected && window.ethereum) {
-      const provider = new BrowserProvider(window.ethereum);
-      setProvider(provider);
-    }
-  }, [isConnected]);
-=======
-import { Card } from '../components/ui/card';
-import { Toast } from '../components/ui/Toast';
-import { Spinner } from '../components/ui/Spinner';
-import TokenFactoryV1 from '../contracts/abi/TokenFactory_v1.1.0.json';
-import TokenFactoryV2 from '../contracts/abi/TokenFactory_v2.1.0.json';
-import TokenAdmin from '../components/TokenAdmin';
-import TokenAdminV2 from '../components/TokenAdminV2';
-import { getNetworkContractAddress } from '../config/contracts';
-import Head from 'next/head';
-
-interface ToastMessage {
-  type: 'success' | 'error';
-  message: string;
-}
-
-export default function AdminPage() {
-  const { isConnected, provider, chainId } = useNetwork();
-  const [isLoading, setIsLoading] = useState(true);
-  const [toast, setToast] = useState<ToastMessage | null>(null);
-  const [walletAddress, setWalletAddress] = useState<string>();
-
-  useEffect(() => {
-    const getWalletAddress = async () => {
-      if (isConnected && provider) {
-        try {
-          const signer = await provider.getSigner();
-          const address = await signer.getAddress();
-          setWalletAddress(address);
-        } catch (error) {
-          console.error("Error getting wallet address:", error);
-        }
-      }
-    };
-
-    getWalletAddress();
-  }, [isConnected, provider]);
-
-  const showToast = (type: 'success' | 'error', message: string) => {
-    setToast({ type, message });
-    setTimeout(() => setToast(null), 5000);
-  };
-
-  if (!isConnected) {
-    return (
-      <div className="min-h-screen bg-gray-900">
-        <Head>
-          <title>TokenHub.dev - Admin Panel</title>
-          <meta name="description" content="TokenHub.dev admin panel for factory management" />
-          <link rel="icon" href="/favicon.ico" />
-        </Head>
-        
-        <Header />
-        
-        <main className="container mx-auto px-4 py-8">
-          <div className="max-w-4xl mx-auto">
-            <Card className="bg-gray-800 border-gray-700">
-              <div className="p-6 text-center text-gray-400">
-                Please connect your wallet to access the admin panel
-              </div>
-            </Card>
-          </div>
-        </main>
-      </div>
-    );
-  }
->>>>>>> 40aa0848
-
   return (
-    <div className="min-h-screen bg-gray-900">
+    <div className="min-h-screen bg-background-primary">
       <Head>
-        <title>TokenHub.dev - Admin Panel</title>
-        <meta name="description" content="Manage token factory settings and configurations" />
+        <title>TokenHub.dev - Admin</title>
+        <meta name="description" content="Factory Owner Administration" />
         <link rel="icon" href="/favicon.ico" />
       </Head>
-      
+
       <Header />
-      
+
       <main className="container mx-auto px-4 py-8">
-<<<<<<< HEAD
-        <div className="max-w-4xl mx-auto space-y-8">
-          <div className="bg-gray-800 border border-gray-700 rounded-lg p-6">
-            <h1 className="text-xl font-bold text-white mb-4">Token Management</h1>
-            <TokenVersionSwitcher 
-              isConnected={isConnected} 
-              provider={provider}
-            />
+        <div className="max-w-6xl mx-auto">
+          <div className="mb-8">
+            <h1 className="text-3xl font-bold text-white mb-2">Factory Administration</h1>
+            <p className="text-gray-400">Manage factory settings and fees</p>
           </div>
 
-          {/* Factory Management section will be added here in the future */}
-=======
-        <div className="max-w-4xl mx-auto space-y-6">
-          <div className="flex justify-between items-center">
-            <h1 className="text-2xl font-bold text-white">Factory Admin Panel</h1>
-            <p className="text-sm text-gray-400">Manage token factory settings and configurations</p>
-          </div>
+          <div className="space-y-6">
+            <div className="bg-background-secondary rounded-lg p-6 border border-border">
+              <h2 className="text-xl font-bold text-white mb-6">V1 Factory Controls</h2>
+              <FactoryOwnerControls version="v1" isConnected={isConnected} />
+            </div>
 
-          {/* Token Management */}
-          <div className="space-y-4">
-            <h2 className="text-xl font-semibold text-white">Token Management</h2>
-            <div className="space-y-4">
-              <TokenAdmin isConnected={isConnected} address={walletAddress} />
-              <TokenAdminV2 isConnected={isConnected} address={walletAddress} />
+            <div className="bg-background-secondary rounded-lg p-6 border border-border">
+              <h2 className="text-xl font-bold text-white mb-6">V2 Factory Controls</h2>
+              <FactoryOwnerControls version="v2" isConnected={isConnected} />
             </div>
           </div>
->>>>>>> 40aa0848
         </div>
       </main>
-
-      {toast && (
-        <Toast
-          type={toast.type}
-          message={toast.message}
-          onClose={() => setToast(null)}
-        />
-      )}
     </div>
   );
 } 